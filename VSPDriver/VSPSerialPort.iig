--- conflicted
+++ resolved
@@ -46,14 +46,7 @@
     virtual kern_return_t HwProgramMCR(bool dtr, bool rts) override;
     virtual kern_return_t HwProgramLatencyTimer(uint32_t latency) override;
     virtual kern_return_t HwProgramFlowControl(uint32_t arg, uint8_t xon, uint8_t xoff) override;
-<<<<<<< HEAD
-    
-    // Async callback to get client TX data packets
-    virtual void TxPacketsAvailable(OSAction* action) TYPE(IODataQueueDispatchSource::DataAvailable);
-    
-=======
-     
->>>>>>> 545a585b
+
     // VSPDriver inrernals
     virtual void CleanupResources() LOCAL;
     virtual IOReturn SetupTTYBaseName() LOCAL;
